--- conflicted
+++ resolved
@@ -151,16 +151,15 @@
     m_defaultMemoryLimit = memoryLimit;
 }
 
-<<<<<<< HEAD
 void LaunchConfig::setWorkingDirectory(std::string workingDirectory)
 {
     m_workingDirectory = workingDirectory;
-=======
+}
+
 void LaunchConfig::setRespawnBehaviour(bool respawnAll, bool respawnObey)
 {
     m_respawnAll = respawnAll;
     m_respawnObey = respawnObey;
->>>>>>> 8faf10a1
 }
 
 void LaunchConfig::parse(const std::string& filename, bool onlyArguments)
