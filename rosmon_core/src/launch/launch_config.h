--- conflicted
+++ resolved
@@ -164,16 +164,10 @@
 	void setArgument(const std::string& name, const std::string& value);
 
 	void setDefaultStopTimeout(double timeout);
-<<<<<<< HEAD
-    void setDefaultCPULimit(double CPULimit);
-    void setDefaultMemoryLimit(uint64_t memoryLimit);
-    
-    void setWorkingDirectory(std::string);
-=======
 	void setDefaultCPULimit(double CPULimit);
 	void setDefaultMemoryLimit(uint64_t memoryLimit);
+	void setWorkingDirectory(std::string);
 	void setRespawnBehaviour(bool respawnAll, bool respawnObey);
->>>>>>> 8faf10a1
 
 	void parse(const std::string& filename, bool onlyArguments = false);
 	void parseString(const std::string& input, bool onlyArguments = false);
@@ -246,12 +240,9 @@
     uint64_t m_defaultMemoryLimit{DEFAULT_MEMORY_LIMIT};
     double m_defaultCPULimit{DEFAULT_CPU_LIMIT};
     
-<<<<<<< HEAD
     std::string m_workingDirectory;
-=======
     bool m_respawnAll;
     bool m_respawnObey;
->>>>>>> 8faf10a1
 };
 
 }
